import { useState, useEffect, useMemo } from "react";
import { useLocation } from "wouter";
import { useQuery, useMutation } from "@tanstack/react-query";
import { useForm } from "react-hook-form";
import { zodResolver } from "@hookform/resolvers/zod";
import { z } from "zod";
import { Button } from "@/components/ui/button";
import { Input } from "@/components/ui/input";
import { Textarea } from "@/components/ui/textarea";
import { Form, FormControl, FormField, FormItem, FormLabel, FormMessage } from "@/components/ui/form";
import { Dialog, DialogContent, DialogDescription, DialogHeader, DialogTitle, DialogTrigger } from "@/components/ui/dialog";
import { Badge } from "@/components/ui/badge";

import { Select, SelectContent, SelectItem, SelectTrigger, SelectValue } from "@/components/ui/select";
import QueueStatusBadge from "../components/QueueStatusBadge";
import QueueActionButtons from "../components/QueueActionButtons";
import ArrivalVerificationPanel from "../components/ArrivalVerificationPanel";

import {
  User,
  Users,
  Clock,
  Star,
  IndianRupee,
  Plus,
  Percent,
  BarChart3,
  Settings,
  TrendingUp,
  Sparkles,
  Camera,
  TrendingDown,
  LogOut,
  ImageIcon,
} from "lucide-react";
import {
  Sheet,
  SheetContent,
  SheetDescription,
  SheetHeader,
  SheetTitle,
  SheetTrigger,
} from "@/components/ui/sheet";
import { useToast } from "@/hooks/use-toast";
import { useAuth } from "../context/AuthContext";
import { api } from "../lib/api";
import { queryClient } from "../lib/queryClient";
import { insertSalonSchema, insertServiceSchema, insertOfferSchema } from "../lib/schemas";
import type { QueueWithDetails, Analytics } from "../types";
import GalleryManager from "../components/GalleryManager";
import LocationPicker from "../components/LocationPicker";
import VoiceNotificationSettings from "../components/VoiceNotificationSettings";
import LocationInputModal from "../components/LocationInputModal";
import QuickServiceTemplates from "../components/QuickServiceTemplates";

const serviceFormSchema = insertServiceSchema.omit({ salonId: true });
const offerFormSchema = insertOfferSchema.omit({ salonId: true });
const salonFormSchema = insertSalonSchema.omit({ ownerId: true });

type ServiceForm = z.infer<typeof serviceFormSchema>;
type OfferForm = z.infer<typeof offerFormSchema>;
type SalonForm = z.infer<typeof salonFormSchema>;

export default function Dashboard() {
  const { user, logout } = useAuth();
  const { toast } = useToast();
  const [, setLocation] = useLocation();
  const [selectedSalonId, setSelectedSalonId] = useState<string>("");
  const [selectedLocation, setSelectedLocation] = useState<{
    latitude: number;
    longitude: number;
    address: string;
  } | null>(null);
  const [activeTab, setActiveTab] = useState("queue");
  const [isServiceDialogOpen, setIsServiceDialogOpen] = useState(false);
  const [isOfferDialogOpen, setIsOfferDialogOpen] = useState(false);
  const [isLocationModalOpen, setIsLocationModalOpen] = useState(false);
  const [expandedServices, setExpandedServices] = useState<Set<string>>(new Set());
  const [expandedOffers, setExpandedOffers] = useState<Set<string>>(new Set());
  const [showCompletedQueues, setShowCompletedQueues] = useState(false);

  // Redirect to auth if no user (e.g., after logout)
  useEffect(() => {
    if (!user) {
      setLocation('/auth');
    }
  }, [user, setLocation]);

  // Get user's salons
  const { data: salons = [], isLoading: salonsLoading } = useQuery({
    queryKey: ['/api/salons'],
    enabled: !!user && user.role === 'salon_owner',
    select: (data: any[]) => data.filter((salon: any) => salon.ownerId === user?.id),
  });

  // Auto-select first salon if none selected
  if (!selectedSalonId && salons.length > 0) {
    setSelectedSalonId(salons[0].id);
  }

  // Get queue data for selected salon with real-time updates
  const { data: queues = [], isLoading: queuesLoading } = useQuery<QueueWithDetails[]>({
    queryKey: ['/api/salons', selectedSalonId, 'queues'],
    enabled: !!selectedSalonId,
    refetchInterval: 5000, // Fallback: refetch every 5 seconds
    refetchOnWindowFocus: true, // Refetch when window regains focus
  });

  // Listen for WebSocket events to update queue list in real-time
  useEffect(() => {
    const handleQueueUpdate = () => {
      if (selectedSalonId) {
        queryClient.invalidateQueries({
          queryKey: ['/api/salons', selectedSalonId, 'queues']
        });
      }
    };

    // Listen for various queue-related WebSocket events
    window.addEventListener('queue_update', handleQueueUpdate);
    window.addEventListener('queue_position_update', handleQueueUpdate);
    window.addEventListener('customer_arrived', handleQueueUpdate);

    return () => {
      window.removeEventListener('queue_update', handleQueueUpdate);
      window.removeEventListener('queue_position_update', handleQueueUpdate);
      window.removeEventListener('customer_arrived', handleQueueUpdate);
    };
  }, [selectedSalonId]);

  // Filter and sort queues
  const filteredQueues = useMemo(() => {
    let filtered = queues;

    // Filter out completed and no-show queues unless showCompletedQueues is true
    if (!showCompletedQueues) {
      filtered = filtered.filter(q => q.status !== 'completed' && q.status !== 'no-show');
    }

    // Sort by position (ascending)
    return filtered.sort((a, b) => a.position - b.position);
  }, [queues, showCompletedQueues]);

  // Check if there are pending verifications
  const hasPendingVerifications = useMemo(() => {
    return queues.some(q => q.status === 'pending_verification');
  }, [queues]);

  // Get analytics for selected salon
  const { data: analytics, isLoading: analyticsLoading } = useQuery<Analytics>({
    queryKey: ['/api/analytics', selectedSalonId],
    enabled: !!selectedSalonId,
  });

  // Get offers for selected salon
  const { data: offers = [], isLoading: offersLoading, error: offersError } = useQuery({
    queryKey: ['salon-offers', selectedSalonId],
    enabled: !!selectedSalonId,
    queryFn: async () => {
      console.log('Fetching offers for salon:', selectedSalonId);
      const token = localStorage.getItem('smartq_token');
      console.log('Using token:', token ? 'Token exists' : 'No token');

      const baseURL = import.meta.env.VITE_API_URL || 'https://no-production-d4fc.up.railway.app';
      const response = await fetch(`${baseURL}/api/salons/${selectedSalonId}/offers`, {
        headers: {
          'Authorization': `Bearer ${token}`,
          'Content-Type': 'application/json',
        },
      });

      console.log('Response status:', response.status);
      if (!response.ok) {
        const errorText = await response.text();
        console.error('Failed to fetch offers:', errorText);
        throw new Error(`Failed to fetch offers: ${response.status} ${errorText}`);
      }
      const data = await response.json();
      console.log('Received offers data:', data);
      return data;
    },
  });

  // Get services for selected salon
  const { data: services = [], isLoading: servicesLoading, error: servicesError } = useQuery({
    queryKey: ['salon-services', selectedSalonId],
    enabled: !!selectedSalonId,
    queryFn: async () => {
      console.log('Fetching services for salon:', selectedSalonId);
      const token = localStorage.getItem('smartq_token');
      console.log('Using token:', token ? 'Token exists' : 'No token');

      const baseURL = import.meta.env.VITE_API_URL || 'https://no-production-d4fc.up.railway.app';
      const response = await fetch(`${baseURL}/api/salons/${selectedSalonId}/services`, {
        headers: {
          'Authorization': `Bearer ${token}`,
          'Content-Type': 'application/json',
        },
      });

      console.log('Response status:', response.status);
      if (!response.ok) {
        const errorText = await response.text();
        console.error('Failed to fetch services:', errorText);
        throw new Error(`Failed to fetch services: ${response.status} ${errorText}`);
      }
      const data = await response.json();
      console.log('Received services data:', data);
      return data;
    },
  });

  // Debug offers
  console.log('Offers state:', { offers, offersLoading, offersError, selectedSalonId });

  // Debug services
  console.log('Services state:', { services, servicesLoading, servicesError, selectedSalonId });

  // Forms
  const salonForm = useForm<SalonForm>({
    resolver: zodResolver(salonFormSchema),
    defaultValues: {
      name: "",
      description: "",
      type: "unisex",
      operatingHours: {},
      images: [],
    },
    mode: "onChange", // Enable real-time validation
  });

  const [selectedImages, setSelectedImages] = useState<File[]>([]);

  const serviceForm = useForm<ServiceForm>({
    resolver: zodResolver(serviceFormSchema),
    defaultValues: {
      name: "",
      duration: 30,
      price: "0",
      description: "",
    },
  });

  const offerForm = useForm<OfferForm>({
    resolver: zodResolver(offerFormSchema),
    defaultValues: {
      title: "",
      description: "",
      discount: 10,
      validityPeriod: new Date(new Date().setMonth(new Date().getMonth() + 1)),
      isActive: true,
    },
  });

  // Mutations
  const createSalonMutation = useMutation({
    mutationFn: async (data: any) => {
      console.log('=== STARTING SALON CREATION ===');
      console.log('Salon data:', data);
      console.log('Selected images count:', selectedImages.length);

      try {
        // First create the salon
        console.log('Step 1: Creating salon...');
        const createdSalon = await api.salons.create(data);
        console.log('✅ Salon created successfully:', createdSalon);

        // Then upload images if any are selected
        if (selectedImages.length > 0) {
          console.log('Step 2: Starting image upload process...');

          for (let i = 0; i < selectedImages.length; i++) {
            const image = selectedImages[i];
            console.log(`Uploading image ${i + 1}/${selectedImages.length}: ${image.name}`);

            const formData = new FormData();
            formData.append('image', image);

            const token = localStorage.getItem('smartq_token');
            const baseURL = import.meta.env.VITE_API_URL || 'https://no-production-d4fc.up.railway.app';
            const uploadUrl = `${baseURL}/api/salons/${createdSalon.id}/photos`;

            const response = await fetch(uploadUrl, {
              method: 'POST',
              headers: {
                'Authorization': `Bearer ${token}`,
              },
              body: formData,
            });

            if (!response.ok) {
              const errorText = await response.text();
              console.error('❌ Image upload failed:', response.status, errorText);
              throw new Error(`Failed to upload image ${image.name}: ${response.status} ${errorText}`);
            }

            const result = await response.json();
            console.log(`✅ Image ${i + 1} uploaded successfully:`, result);
          }

          console.log('✅ All images uploaded successfully');
        }

        console.log('=== SALON CREATION COMPLETED SUCCESSFULLY ===');
        return createdSalon;

      } catch (error) {
        console.error('❌ Salon creation failed:', error);
        throw error;
      }
    },
    onSuccess: (createdSalon) => {
      console.log('🎉 Salon creation success callback triggered');
      toast({
        title: "Success!",
        description: "Salon created successfully!",
      });

      // Refresh the salons list
      queryClient.invalidateQueries({ queryKey: ['/api/salons'] });

      // Reset form and state
      salonForm.reset();
      setSelectedImages([]);
      setSelectedLocation(null);

      console.log('✅ Form reset and queries invalidated');
    },
    onError: (error: any) => {
      console.error('❌ Salon creation error callback triggered:', error);
      toast({
        title: "Error",
        description: error.message || "Failed to create salon. Please try again.",
        variant: "destructive",
      });
    },
  });

  const createServiceMutation = useMutation({
    mutationFn: api.services.create,
    onSuccess: () => {
      toast({
        title: "Service added successfully!",
        description: "The new service is now available for booking.",
      });
      queryClient.invalidateQueries({ queryKey: ['salon-services', selectedSalonId] });
      serviceForm.reset();
      setIsServiceDialogOpen(false);
    },
    onError: (error) => {
      toast({
        title: "Failed to add service",
        description: error.message,
        variant: "destructive",
      });
    },
  });

  const createOfferMutation = useMutation({
    mutationFn: api.offers.create,
    onSuccess: () => {
      toast({
        title: "Offer created successfully!",
        description: "Your promotion is now active.",
      });
      offerForm.reset();
      setIsOfferDialogOpen(false);
      // Invalidate offers query to refresh the list
      queryClient.invalidateQueries({
        queryKey: ['salon-offers', selectedSalonId]
      });
    },
    onError: (error) => {
      toast({
        title: "Failed to create offer",
        description: error.message,
        variant: "destructive",
      });
    },
  });

  const updateQueueMutation = useMutation({
    mutationFn: ({ id, updates }: { id: string; updates: any }) =>
      api.queue.update(id, updates),
    onSuccess: () => {
      toast({
        title: "Queue updated successfully",
        description: "Customer status has been updated.",
      });
      queryClient.invalidateQueries({ queryKey: ['/api/salons', selectedSalonId, 'queues'] });
    },
    onError: (error) => {
      toast({
        title: "Failed to update queue",
        description: error.message,
        variant: "destructive",
      });
    },
  });

  const updateOfferMutation = useMutation({
    mutationFn: ({ id, updates }: { id: string; updates: Partial<OfferForm> }) =>
      api.offers.update(id, updates),
    onSuccess: () => {
      toast({
        title: "Offer updated successfully!",
        description: "Your promotion has been updated.",
      });
      queryClient.invalidateQueries({
        queryKey: ['salon-offers', selectedSalonId]
      });
    },
    onError: (error) => {
      toast({
        title: "Failed to update offer",
        description: error.message,
        variant: "destructive",
      });
    },
  });

  const deleteOfferMutation = useMutation({
    mutationFn: (id: string) => api.offers.delete(id),
    onSuccess: () => {
      toast({
        title: "Offer deleted successfully!",
        description: "The promotion has been removed.",
      });
      queryClient.invalidateQueries({
        queryKey: ['salon-offers', selectedSalonId]
      });
    },
    onError: (error) => {
      toast({
        title: "Failed to delete offer",
        description: error.message,
        variant: "destructive",
      });
    },
  });

  const updateServiceMutation = useMutation({
    mutationFn: ({ id, updates }: { id: string; updates: any }) =>
      api.services.update(id, updates),
    onSuccess: () => {
      toast({
        title: "Service updated successfully!",
        description: "The service status has been updated.",
      });
      queryClient.invalidateQueries({
        queryKey: ['salon-services', selectedSalonId]
      });
    },
    onError: (error) => {
      toast({
        title: "Failed to update service",
        description: error.message,
        variant: "destructive",
      });
    },
  });

  const deleteServiceMutation = useMutation({
    mutationFn: (id: string) => api.services.delete(id),
    onSuccess: () => {
      toast({
        title: "Service deleted successfully!",
        description: "The service has been removed.",
      });
      queryClient.invalidateQueries({
        queryKey: ['salon-services', selectedSalonId]
      });
    },
    onError: (error) => {
      toast({
        title: "Failed to delete service",
        description: error.message,
        variant: "destructive",
      });
    },
  });

  const onSalonSubmit = async (data: SalonForm) => {
    console.log('🚀 Form submission started');
    console.log('Form data:', data);
    console.log('Selected location:', selectedLocation);
    console.log('Selected images count:', selectedImages.length);
    console.log('User:', user);

    // Validation checks
    if (selectedImages.length === 0) {
      console.log('❌ Validation failed: No images selected');
      toast({
        title: "Images Required",
        description: "Please select at least one salon photo.",
        variant: "destructive",
      });
      return;
    }

    if (!user?.id) {
      console.log('❌ Validation failed: No user ID');
      toast({
        title: "Authentication Error",
        description: "Please log in again to create a salon.",
        variant: "destructive",
      });
      return;
    }

    if (!data.name?.trim()) {
      console.log('❌ Validation failed: No salon name');
      toast({
        title: "Salon Name Required",
        description: "Please enter a salon name.",
        variant: "destructive",
      });
      return;
    }

    if (!selectedLocation) {
      console.log('❌ Validation failed: No location provided');
      toast({
        title: "Location Required",
        description: "Please select or enter a salon location.",
        variant: "destructive",
      });
      return;
    }

    // Prepare salon data
    const salonData = {
      ...data,
      address: selectedLocation.address,
      latitude: selectedLocation.latitude,
      longitude: selectedLocation.longitude,
      ownerId: user.id,
    };

    console.log('✅ Validation passed, submitting salon data:', salonData);

    try {
      await createSalonMutation.mutateAsync(salonData);
      console.log('🎉 Salon creation completed successfully');
    } catch (error) {
      console.error('❌ Salon creation failed in submit handler:', error);
    }
  };

  const onServiceSubmit = (data: ServiceForm) => {
    if (!selectedSalonId) return;
    createServiceMutation.mutate({
      ...data,
      salonId: selectedSalonId,
    });
  };

  const onOfferSubmit = (data: OfferForm) => {
    if (!selectedSalonId) return;
    console.log('Offer form data:', data);

    // Ensure all required fields are present and properly formatted
    const offerData = {
      title: data.title.trim(),
      description: data.description.trim(),
      discount: typeof data.discount === 'number' ? data.discount : parseFloat(data.discount.toString()),
      validityPeriod: data.validityPeriod instanceof Date ? data.validityPeriod : new Date(data.validityPeriod),
      isActive: Boolean(data.isActive),
      salonId: selectedSalonId,
    };

    console.log('Sending offer data:', offerData);
    createOfferMutation.mutate(offerData);
  };

  // Show access denied only for authenticated users who are not salon owners
  if (user && user.role !== 'salon_owner') {
    return (
      <div className="min-h-screen bg-gray-50 flex items-center justify-center p-4">
        <div className="w-full max-w-sm bg-white border border-teal-200 rounded-3xl p-8 text-center shadow-lg">
          <div className="w-20 h-20 bg-teal-600 rounded-full flex items-center justify-center mx-auto mb-6">
            <Settings className="h-10 w-10 text-white" />
          </div>
          <h1 className="text-2xl font-bold text-teal-900 mb-3">Access Denied</h1>
          <p className="text-teal-700 text-sm">This dashboard is only available for salon owners.</p>
        </div>
      </div>
    );
  }

  // Show loading while redirecting if no user
  if (!user) {
    return (
      <div className="min-h-screen bg-gray-50 flex items-center justify-center">
        <div className="animate-spin rounded-full h-8 w-8 border-b-2 border-teal-600"></div>
      </div>
    );
  }

  if (salonsLoading) {
    return (
      <div className="min-h-screen bg-gray-50">
        {/* Mobile Loading Header */}
        <div className="sticky top-0 bg-white border-b border-gray-100 p-4">
          <div className="animate-pulse">
            <div className="h-6 bg-teal-200 rounded-full w-32 mb-2"></div>
            <div className="h-4 bg-teal-100 rounded-full w-24"></div>
          </div>
        </div>

        {/* Loading Cards */}
        <div className="p-4 space-y-4">
          <div className="grid grid-cols-2 gap-3">
            {[...Array(4)].map((_, i) => (
              <div key={i} className="h-24 bg-teal-100 rounded-2xl animate-pulse"></div>
            ))}
          </div>
          <div className="h-96 bg-teal-50 rounded-3xl animate-pulse"></div>
        </div>
      </div>
    );
  }

  return (
    <div className="fixed inset-0 flex flex-col bg-gray-50 overflow-hidden">
      {/* Background Logo */}
      <div className="absolute inset-0 flex items-center justify-center pointer-events-none z-0">
        <img
          src="/loadlogo.png"
          alt="Background Logo"
          className="w-96 h-96 opacity-5 filter grayscale"
        />
      </div>

      {/* Mobile Header - Fixed at top */}
      <div className="flex-shrink-0 bg-white border-b border-gray-100 z-50 relative">
        <div className="flex items-center justify-between p-4">
          <div className="flex items-center space-x-3">
            {/* Logo */}
            <div className="flex items-center space-x-3">
              <div className="w-10 h-10 bg-teal-600 rounded-lg flex items-center justify-center p-1">
                <img
                  src="/loadlogo.png"
                  alt="YEF Samrat Logo"
                  className="h-8 w-8 filter brightness-0 invert"
                />
              </div>
              <div>
                <p className="text-sm font-medium text-teal-700">
                  {salons.find((s: any) => s.id === selectedSalonId)?.name || "Salon Dashboard"}
                </p>
                {salons.find((s: any) => s.id === selectedSalonId)?.name && (
                  <p className="text-xs text-gray-500">Welcome 👋</p>
                )}
              </div>
            </div>
          </div>
          {/* <div className="flex items-center space-x-2">
            <Button variant="ghost" size="lg" className="p-2 rounded-full hover:bg-gray-100">
              <User className="h-20 text-black" />
            </Button>
          </div> */}
          <Sheet>
            <SheetTrigger asChild>
              <Button variant="ghost" size="lg" className="p-2 rounded-full hover:bg-gray-100">
                <User className="h-20 text-black" />
              </Button>
            </SheetTrigger>
            <SheetContent side="right" className="flex flex-col h-full w-full sm:w-[440px] sm:max-w-[440px] p-0">
              {/* Header with gradient */}
              <div className="bg-gradient-to-br from-teal-600 to-teal-700 px-6 pt-8 pb-6">
                <SheetHeader>
                  <SheetTitle className="text-2xl font-bold text-white text-left">
                    Settings
                  </SheetTitle>
                  <SheetDescription className="text-teal-50 text-left mt-1">
                    Manage your notifications and preferences
                  </SheetDescription>
                </SheetHeader>
              </div>

              {/* Scrollable Content */}
              <div className="flex-1 overflow-y-auto px-6 py-6 bg-white">
                <VoiceNotificationSettings />
              </div>

              {/* Fixed Logout Button at Bottom */}
              <div className="border-t bg-gray-50 px-6 py-4">
                <Button
                  variant="ghost"
                  onClick={() => logout()}
                  className="w-full justify-center h-12 text-base font-medium text-red-600 hover:text-red-700 hover:bg-red-50 rounded-xl transition-all duration-200"
                >
                  <LogOut className="mr-2 h-5 w-5" />
                  Logout
                </Button>
              </div>
            </SheetContent>
          </Sheet>
        </div>

        {/* Salon Selector - Mobile Scrollable */}
        {salons.length > 1 && (
          <div className="px-4 pb-3">
            <div className="flex space-x-2 overflow-x-auto scrollbar-hide">
              {salons.map((salon: any) => (
                <Button
                  key={salon.id}
                  variant={selectedSalonId === salon.id ? "default" : "outline"}
                  onClick={() => setSelectedSalonId(salon.id)}
                  className={`whitespace-nowrap rounded-full px-4 py-2 text-sm font-medium ${selectedSalonId === salon.id
                    ? "bg-teal-600 text-white"
                    : "bg-white text-teal-700 border-teal-300 hover:bg-teal-50"
                    }`}
                  data-testid={`button-salon-${salon.id}`}
                >
                  {salon.name}
                </Button>
              ))}
            </div>
          </div>
        )}
      </div>

      {salons.length === 0 ? (
        <div className="flex-1 overflow-y-auto overflow-x-hidden relative z-10" style={{ WebkitOverflowScrolling: 'touch' }}>
          <div className="p-4 pb-24">
            <div className="bg-white border border-teal-200 rounded-3xl p-8 text-center mt-8 shadow-sm">
              <div className="w-20 h-20 bg-teal-600 rounded-full flex items-center justify-center mx-auto mb-6">
                <Settings className="h-10 w-10 text-white" />
              </div>
              <h2 className="text-xl font-bold text-teal-900 mb-3">No salons found</h2>
              <p className="text-teal-700 text-sm mb-6">
                Create your first salon to start managing queues and tracking analytics.
              </p>

              {/* Create Salon Dialog */}
              <Dialog>
                <DialogTrigger asChild>
                  <Button
                    className="w-full bg-teal-600 text-white hover:bg-teal-700 rounded-2xl py-3 font-medium"
                    data-testid="button-create-salon"
                  >
                    <Plus className="h-4 w-4 mr-2" />
                    Create Your First Salon
                  </Button>
                </DialogTrigger>
                <DialogContent className="mx-2 max-w-[95vw] sm:max-w-md w-full max-h-[90vh] overflow-hidden rounded-3xl p-0">
                  <div className="max-h-[90vh] overflow-y-auto">
                    <DialogHeader className="text-center p-6 pb-4 sticky top-0 bg-white z-10 border-b border-gray-100">
                      <DialogTitle className="text-lg font-bold">Create New Salon</DialogTitle>
                      <DialogDescription className="text-sm text-gray-600">
                        Add your salon to SmartQ and start managing queues.
                      </DialogDescription>
                    </DialogHeader>
                    <div className="p-6 pt-4">
                      <Form {...salonForm}>
                        <form
                          onSubmit={(e) => {
                            console.log('🔥 Form submit event triggered');
                            console.log('Form errors:', salonForm.formState.errors);
                            console.log('Form values:', salonForm.getValues());
                            console.log('Form is valid:', salonForm.formState.isValid);
                            salonForm.handleSubmit(
                              (data) => {
                                console.log('✅ Form validation passed, calling onSalonSubmit');
                                onSalonSubmit(data);
                              },
                              (errors) => {
                                console.log('❌ Form validation failed:', errors);
                                // Show validation errors to user
                                const errorMessages = Object.entries(errors)
                                  .map(([field, error]) => `${field}: ${error?.message}`)
                                  .join(', ');
                                toast({
                                  title: "Form Validation Error",
                                  description: `Please fix the following: ${errorMessages}`,
                                  variant: "destructive",
                                });
                              }
                            )(e);
                          }}
                          className="space-y-4"
                        >
                          <FormField
                            control={salonForm.control}
                            name="name"
                            render={({ field }) => (
                              <FormItem>
                                <FormLabel className="text-sm font-medium text-teal-900">Salon Name</FormLabel>
                                <FormControl>
                                  <Input
                                    placeholder="Enter salon name"
                                    {...field}
                                    data-testid="input-salon-name"
                                    className="h-12 rounded-xl border-gray-300 focus:border-teal-500 focus:ring-teal-500 text-base"
                                  />
                                </FormControl>
                                <FormMessage />
                              </FormItem>
                            )}
                          />
                          <FormField
                            control={salonForm.control}
                            name="type"
                            render={({ field }) => (
                              <FormItem>
                                <FormLabel className="text-sm font-medium text-teal-900">Salon Type</FormLabel>
                                <Select onValueChange={field.onChange} defaultValue={field.value}>
                                  <FormControl>
                                    <SelectTrigger
                                      data-testid="select-salon-type"
                                      className="h-12 rounded-xl border-gray-300 focus:border-teal-500 focus:ring-teal-500 text-base"
                                    >
                                      <SelectValue placeholder="Select salon type" />
                                    </SelectTrigger>
                                  </FormControl>
                                  <SelectContent className="rounded-xl">
                                    <SelectItem value="men">Men's Salon</SelectItem>
                                    <SelectItem value="women">Women's Salon</SelectItem>
                                    <SelectItem value="unisex">Unisex Salon</SelectItem>
                                  </SelectContent>
                                </Select>
                                <FormMessage />
                              </FormItem>
                            )}
                          />
                          <FormField
                            control={salonForm.control}
                            name="description"
                            render={({ field }) => (
                              <FormItem>
                                <FormLabel className="text-sm font-medium text-teal-900">Description</FormLabel>
                                <FormControl>
                                  <Textarea
                                    placeholder="Describe your salon..."
                                    {...field}
                                    value={field.value || ""}
                                    data-testid="textarea-salon-description"
                                    className="rounded-xl border-gray-300 focus:border-teal-500 focus:ring-teal-500 resize-none text-base min-h-[80px]"
                                    rows={3}
                                  />
                                </FormControl>
                                <FormMessage />
                              </FormItem>
                            )}
                          />

                          {/* Location Picker */}
                          <div className="space-y-2">
                            <label className="text-sm font-medium text-teal-900">
                              Salon Location <span className="text-red-500">*</span>
                            </label>
                            <LocationPicker
                              onLocationSelect={(location) => {
                                setSelectedLocation(location);
                                // Update the form's location field
                                salonForm.setValue('location', location.address);
                              }}
                              initialLocation={selectedLocation}
                            />
                          </div>

                          {/* Image Upload */}
                          <div className="space-y-3">
                            <label className="text-sm font-medium text-teal-900">
                              Salon Photos <span className="text-red-500">*</span>
                            </label>
                            <div className={`border-2 border-dashed rounded-2xl p-6 text-center transition-colors ${selectedImages.length === 0
                              ? 'border-red-200 bg-red-50'
                              : 'border-teal-200 bg-teal-50'
                              }`}>
                              <Camera className={`h-10 w-10 mx-auto mb-3 ${selectedImages.length === 0 ? 'text-red-400' : 'text-teal-400'
                                }`} />
                              <input
                                type="file"
                                accept="image/*"
                                multiple
                                onChange={(e) => {
                                  const files = Array.from(e.target.files || []);
                                  setSelectedImages(files);
                                }}
                                className="hidden"
                                id="salon-images"
                                data-testid="input-salon-images"
                              />
                              <label
                                htmlFor="salon-images"
                                className="cursor-pointer block"
                              >
                                <div className="text-base font-medium text-teal-900 mb-2">
                                  {selectedImages.length === 0 ? "Add Photos" : `${selectedImages.length} Selected`}
                                </div>
                                <div className={`text-sm ${selectedImages.length === 0 ? 'text-red-500' : 'text-teal-600'
                                  }`}>
                                  {selectedImages.length === 0
                                    ? "Tap to select salon photos"
                                    : `${selectedImages.length} photo${selectedImages.length !== 1 ? 's' : ''} ready to upload`}
                                </div>
                              </label>

                              {selectedImages.length > 0 && (
                                <div className="grid grid-cols-3 gap-2 mt-4">
                                  {selectedImages.slice(0, 3).map((file, index) => (
                                    <div key={index} className="relative">
                                      <img
                                        src={URL.createObjectURL(file)}
                                        alt={`Preview ${index + 1}`}
                                        className="w-full h-20 object-cover rounded-lg border-2 border-teal-200"
                                      />
                                      <button
                                        type="button"
                                        onClick={() => {
                                          setSelectedImages(prev => prev.filter((_, i) => i !== index));
                                        }}
                                        className="absolute -top-2 -right-2 bg-red-500 text-white rounded-full w-6 h-6 flex items-center justify-center text-sm font-bold shadow-lg"
                                      >
                                        ×
                                      </button>
                                    </div>
                                  ))}
                                  {selectedImages.length > 3 && (
                                    <div className="flex items-center justify-center bg-teal-100 rounded-lg text-sm text-teal-700 font-medium h-20">
                                      +{selectedImages.length - 3} more
                                    </div>
                                  )}
                                </div>
                              )}
                            </div>
                          </div>

                          <Button
                            type="submit"
                            className={`w-full rounded-2xl py-3 font-medium mt-6 ${selectedImages.length === 0
                              ? "bg-gray-300 text-gray-500 cursor-not-allowed"
                              : "bg-teal-600 text-white hover:bg-teal-700"
                              }`}
                            disabled={createSalonMutation.isPending || selectedImages.length === 0}
                            data-testid="button-submit-salon"
                          >
                            {createSalonMutation.isPending ? (
                              <div className="flex items-center justify-center space-x-2">
                                <div className="w-4 h-4 border-2 border-white/30 border-t-white rounded-full animate-spin"></div>
                                <span>Creating...</span>
                              </div>
                            ) : selectedImages.length === 0 ? (
                              "Add Photos to Continue"
                            ) : (
                              "Create Salon"
                            )}
                          </Button>
                        </form>
                      </Form>
                    </div>
                  </div>
                </DialogContent>
              </Dialog>
            </div>
          </div>
        </div>
      ) : (
        <>
          {/* Scrollable Content Area */}
          <div className="flex-1 overflow-y-auto overflow-x-hidden relative z-10" style={{ WebkitOverflowScrolling: 'touch' }}>
            {selectedSalonId && (
              <>
                {/* Analytics Cards - Mobile Grid */}
                <div className="p-4 pb-24">
                  <div className="grid grid-cols-2 gap-3 mb-6">
                    <div className="bg-white border border-teal-200 rounded-2xl p-4 shadow-sm">
                      <div className="flex items-center justify-between mb-2">
                        <Users className="h-5 w-5 text-teal-600" />
                        <span className="text-xs text-teal-500">TODAY</span>
                      </div>
                      <div className="text-2xl font-bold text-teal-900" data-testid="text-customers-today">
                        {analyticsLoading ? "..." : analytics?.customersToday || 0}
                      </div>
                      <div className="text-xs text-teal-700">Customers</div>
                    </div>

                    <div className="bg-white border border-teal-200 rounded-2xl p-4 shadow-sm">
                      <div className="flex items-center justify-between mb-2">
                        <Clock className="h-5 w-5 text-teal-600" />
                        <span className="text-xs text-teal-500">AVG</span>
                      </div>
                      <div className="text-2xl font-bold text-teal-900" data-testid="text-avg-wait">
                        {analyticsLoading ? "..." : `${Math.round(analytics?.avgWaitTime || 0)}m`}
                      </div>
                      <div className="text-xs text-teal-700">Wait Time</div>
                    </div>

                    <div className="bg-white border border-teal-200 rounded-2xl p-4 shadow-sm">
                      <div className="flex items-center justify-between mb-2">
                        <Star className="h-5 w-5 text-teal-600" />
                        <span className="text-xs text-teal-500">RATING</span>
                      </div>
                      <div className="text-2xl font-bold text-teal-900" data-testid="text-rating">
                        {analyticsLoading ? "..." : analytics?.rating?.toFixed(1) || "0.0"}
                      </div>
                      <div className="text-xs text-teal-700">Stars</div>
                    </div>

                    <div className="bg-white border border-teal-200 rounded-2xl p-4 shadow-sm">
                      <div className="flex items-center justify-between mb-2">
                        <IndianRupee className="h-5 w-5 text-teal-600" />
                        <span className="text-xs text-teal-500">REVENUE</span>
                      </div>
                      <div className="text-2xl font-bold text-teal-900" data-testid="text-revenue">
                        {analyticsLoading ? "..." : `${analytics?.revenue?.toFixed(0) || "0"}`}
                      </div>
                      <div className="text-xs text-teal-700">Total</div>
                    </div>
                  </div>

                  {/* Mobile Tab Navigation */}
                  {/* <div className="mb-6">
                  <div className="flex space-x-1 p-1 bg-gray-100 rounded-2xl">
                    {[
                      { id: 'queue', label: 'Queue', icon: Users },
                      { id: 'services', label: 'Services', icon: Settings },
                      { id: 'offers', label: 'Offers', icon: Percent },
                      { id: 'gallery', label: 'Gallery', icon: Camera },
                      { id: 'analytics', label: 'Stats', icon: BarChart3 }
                    ].map(({ id, label, icon: Icon }) => (
                      <button
                        key={id}
                        onClick={() => setActiveTab(id)}
                        className={`flex-1 flex flex-col items-center py-2 px-1 rounded-xl text-xs font-medium transition-colors ${
                          activeTab === id 
                            ? 'bg-white text-black shadow-sm' 
                            : 'text-gray-600'
                        }`}
                        data-testid={`tab-${id}`}
                      >
                        <Icon className="h-4 w-4 mb-1" />
                        {label}
                      </button>
                    ))}
                  </div>
                </div> */}

<<<<<<< HEAD
                  {/* Tab Content */}
                  {activeTab === 'queue' && (
                    <div className="space-y-4">
                      {/* Arrival Verification Panel - Show when there are pending verifications */}
                      {hasPendingVerifications && selectedSalonId && (
                        <ArrivalVerificationPanel
                          salonId={selectedSalonId}
                          onVerificationComplete={() => {
                            queryClient.invalidateQueries({
                              queryKey: ['/api/salons', selectedSalonId, 'queues']
                            });
                          }}
                        />
                      )}
=======
                {/* Tab Content */}
                {activeTab === 'queue' && (
                  <div className="space-y-4">
                    {/* Arrival Verification Panel - Show when there are pending verifications */}
                    {hasPendingVerifications && selectedSalonId && (
                      <ArrivalVerificationPanel
                        salonId={selectedSalonId}
                        onVerificationComplete={() => {
                          queryClient.invalidateQueries({
                            queryKey: ['/api/salons', selectedSalonId, 'queues']
                          });
                        }}
                      />
                    )}

                    <div className="flex items-center justify-between gap-2">
                      <h2 className="text-lg font-bold text-black flex-shrink-0">Current Queue</h2>
                      <div className="flex items-center gap-1.5 flex-shrink-0">
                        <Button
                          variant="outline"
                          size="sm"
                          onClick={() => setShowCompletedQueues(!showCompletedQueues)}
                          className="text-xs px-2 h-7"
                        >
                          {showCompletedQueues ? 'Hide' : 'Show'}
                        </Button>
                        <Badge variant="outline" className="border-gray-300 text-gray-600 text-xs px-2">
                          {filteredQueues.length}
                        </Badge>
                      </div>
                    </div>
>>>>>>> 6f787b18

                      <div className="flex items-center justify-between">
                        <h2 className="text-lg font-bold text-black">Current Queue</h2>
                        <div className="flex items-center gap-2">
                          <Button
                            variant="outline"
                            size="sm"
                            onClick={() => setShowCompletedQueues(!showCompletedQueues)}
                            className="text-xs"
                          >
                            {showCompletedQueues ? 'Hide' : 'Show'} Completed
                          </Button>
                          <Badge variant="outline" className="border-gray-300 text-gray-600">
                            {filteredQueues.length} {showCompletedQueues ? 'total' : 'active'}
                          </Badge>
                        </div>
                      </div>

                      {queuesLoading ? (
                        <div className="space-y-3">
                          {[...Array(3)].map((_, i) => (
                            <div key={i} className="h-20 bg-gray-100 rounded-2xl animate-pulse"></div>
                          ))}
                        </div>
                      ) : filteredQueues.length === 0 ? (
                        <div className="text-center py-12">
                          <div className="w-16 h-16 bg-gray-100 rounded-full flex items-center justify-center mx-auto mb-4">
                            <Users className="h-8 w-8 text-gray-400" />
                          </div>
                          <p className="text-gray-500 text-sm">No customers in queue</p>
                          <p className="text-gray-400 text-xs mt-1">New customers will appear here</p>
                        </div>
                      ) : (
                        <div className="space-y-3">
                          {filteredQueues.map((queue) => (
                            <div key={queue.id} className="bg-white border border-teal-200 rounded-2xl p-4 shadow-sm" data-testid={`queue-item-${queue.id}`}>
                              <div className="flex items-start justify-between mb-3">
                                <div className="flex items-center space-x-3">
                                  <div className={`w-8 h-8 rounded-full flex items-center justify-center text-sm font-bold ${queue.status === 'in-progress'
                                    ? 'bg-black text-white'
                                    : 'border-2 border-dashed border-gray-300 text-gray-500'
                                    }`}>
                                    {queue.position}
                                  </div>
                                  <div>
                                    <div className="font-medium text-black text-sm" data-testid={`text-customer-name-${queue.id}`}>
                                      {queue.user?.name || 'Customer'}
                                    </div>
                                    {queue.user?.phone && (
                                      <div className="text-xs text-gray-500 mt-0.5">
                                        {queue.user.phone}
                                      </div>
                                    )}
                                    <div className="mt-1">
                                      <QueueStatusBadge status={queue.status} />
                                    </div>
                                  </div>
                                </div>
                              </div>

                              {/* Services */}
                              <div className="mb-4" data-testid={`text-services-${queue.id}`}>
                                {queue.services && Array.isArray(queue.services) && queue.services.length > 0 ? (
                                  <div className="space-y-2">
                                    {queue.services.map((service) => (
                                      <div key={service.id} className="flex justify-between items-center text-sm">
                                        <span className="text-gray-700">{service.name}</span>
                                        <span className="text-black font-medium">₹{service.price}</span>
                                      </div>
                                    ))}
                                    <div className="border-t border-gray-100 pt-2 flex justify-between items-center">
                                      <span className="text-sm font-medium text-black">Total</span>
                                      <span className="font-bold text-black">₹{queue.totalPrice}</span>
                                    </div>
                                  </div>
                                ) : (
                                  <div className="flex justify-between items-center text-sm">
                                    <span className="text-gray-700">{queue.service?.name}</span>
                                    <span className="text-black font-medium">₹{queue.service?.price}</span>
                                  </div>
                                )}
                              </div>

                              {/* Action Buttons */}
                              <QueueActionButtons
                                queue={queue}
                                onActionComplete={() => {
                                  queryClient.invalidateQueries({
                                    queryKey: ['/api/salons', selectedSalonId, 'queues']
                                  });
                                }}
                              />
                            </div>
                          ))}
                        </div>
                      )}
                    </div>
                  )}

                  {activeTab === 'services' && (
                    <div className="space-y-4">
                      <div className="flex items-center justify-between">
                        <h2 className="text-lg font-bold text-black">Services</h2>
                        <Button
                          className="bg-teal-600 text-white hover:bg-teal-700 rounded-xl px-4 py-2"
                          data-testid="button-add-service"
                          onClick={() => {
                            const currentSalon = salons.find((s: any) => s.id === selectedSalonId);
                            console.log('Add Service clicked - Current salon:', {
                              id: currentSalon?.id,
                              name: currentSalon?.name,
                              manualLocation: currentSalon?.manualLocation,
                              hasManualLocation: !!currentSalon?.manualLocation && currentSalon.manualLocation.trim() !== ''
                            });

                            if (!currentSalon?.manualLocation || currentSalon.manualLocation.trim() === '') {
                              console.log('Opening location modal - no manual location set');
                              setIsLocationModalOpen(true);
                            } else {
                              console.log('Opening service dialog - manual location exists:', currentSalon.manualLocation);
                              setIsServiceDialogOpen(true);
                            }
                          }}
                        >
                          <Plus className="h-4 w-4 mr-2" />
                          Add
                        </Button>
                        <Dialog open={isServiceDialogOpen} onOpenChange={setIsServiceDialogOpen}>
                          <DialogContent className="mx-2 max-w-[95vw] sm:max-w-md w-full max-h-[90vh] overflow-hidden rounded-3xl p-0">
                            <div className="max-h-[90vh] overflow-y-auto">
                              <DialogHeader className="text-center p-6 pb-4 sticky top-0 bg-white z-10 border-b border-gray-100">
                                <DialogTitle className="text-lg font-bold">Add New Service</DialogTitle>
                                <DialogDescription className="text-sm text-gray-600">
                                  Create a new service for your salon.
                                </DialogDescription>
                              </DialogHeader>
                              <div className="p-6 pt-4">
                                <Form {...serviceForm}>
                                  <form onSubmit={serviceForm.handleSubmit(onServiceSubmit)} className="space-y-4">
                                    <FormField
                                      control={serviceForm.control}
                                      name="name"
                                      render={({ field }) => (
                                        <FormItem>
                                          <FormLabel className="text-sm font-medium text-teal-900">Service Name</FormLabel>
                                          <FormControl>
                                            <Input
                                              placeholder="e.g., Haircut"
                                              {...field}
                                              data-testid="input-service-name"
                                              className="rounded-xl border-gray-300 focus:border-teal-500 focus:ring-teal-500"
                                            />
                                          </FormControl>
                                          <FormMessage />
                                        </FormItem>
                                      )}
                                    />
                                    <div className="grid grid-cols-2 gap-3">
                                      <FormField
                                        control={serviceForm.control}
                                        name="duration"
                                        render={({ field }) => (
                                          <FormItem>
                                            <FormLabel className="text-sm font-medium text-teal-900">Duration (min)</FormLabel>
                                            <FormControl>
                                              <Input
                                                type="number"
                                                {...field}
                                                onChange={(e) => field.onChange(parseInt(e.target.value))}
                                                data-testid="input-service-duration"
                                                className="rounded-xl border-gray-300 focus:border-teal-500 focus:ring-teal-500"
                                              />
                                            </FormControl>
                                            <FormMessage />
                                          </FormItem>
                                        )}
                                      />
                                      <FormField
                                        control={serviceForm.control}
                                        name="price"
                                        render={({ field }) => (
                                          <FormItem>
                                            <FormLabel className="text-sm font-medium text-teal-900">Price (₹)</FormLabel>
                                            <FormControl>
                                              <Input
                                                placeholder="0"
                                                {...field}
                                                data-testid="input-service-price"
                                                className="rounded-xl border-gray-300 focus:border-teal-500 focus:ring-teal-500"
                                              />
                                            </FormControl>
                                            <FormMessage />
                                          </FormItem>
                                        )}
                                      />
                                    </div>
                                    <FormField
                                      control={serviceForm.control}
                                      name="description"
                                      render={({ field }) => (
                                        <FormItem>
                                          <div className="flex justify-between items-center">
                                            <FormLabel className="text-sm font-medium text-teal-900">Description</FormLabel>
                                            <Button
                                              type="button"
                                              variant="outline"
                                              size="sm"
                                              className="text-xs flex items-center gap-1 h-7 px-2 text-teal-600 border-teal-300 hover:bg-teal-50"
                                              onClick={async () => {
                                                const serviceName = serviceForm.getValues("name");
                                                if (!serviceName) {
                                                  toast({
                                                    title: "Service name required",
                                                    description: "Please enter a service name first",
                                                    variant: "destructive",
                                                  });
                                                  return;
                                                }

                                                try {
                                                  const response = await fetch(`${import.meta.env.VITE_API_URL}/api/generate-description`, {
                                                    method: "POST",
                                                    headers: {
                                                      "Content-Type": "application/json",
                                                    },
                                                    body: JSON.stringify({ serviceName }),
                                                  });

                                                  if (!response.ok) {
                                                    throw new Error("Failed to generate description");
                                                  }

                                                  const data = await response.json();
                                                  field.onChange(data.description);

                                                  toast({
                                                    title: "Description generated",
                                                    description: "AI has created a description for your service",
                                                    variant: "default",
                                                  });
                                                } catch (error) {
                                                  console.error("Error generating description:", error);
                                                  toast({
                                                    title: "Generation failed",
                                                    description: "Could not generate description. Please try again.",
                                                    variant: "destructive",
                                                  });
                                                }
                                              }}
                                              disabled={!serviceForm.getValues("name")}
                                            >
                                              <Sparkles className="h-3 w-3" />
                                              Generate with AI
                                            </Button>
                                          </div>
                                          <FormControl>
                                            <Textarea
                                              placeholder="Service description..."
                                              {...field}
                                              value={field.value || ""}
                                              data-testid="textarea-service-description"
                                              className="rounded-xl border-gray-300 focus:border-black focus:ring-black resize-none"
                                              rows={3}
                                            />
                                          </FormControl>
                                          <FormMessage />
                                        </FormItem>
                                      )}
                                    />
                                    <Button
                                      type="submit"
                                      className="w-full bg-teal-600 text-white hover:bg-teal-700 rounded-2xl py-3 font-medium"
                                      disabled={createServiceMutation.isPending}
                                      data-testid="button-submit-service"
                                    >
                                      {createServiceMutation.isPending ? "Adding..." : "Add Service"}
                                    </Button>
                                  </form>
                                </Form>
                              </div>
                            </div>
                          </DialogContent>
                        </Dialog>
                      </div>

                      {/* Quick Service Templates */}
                      {selectedSalonId && salons.find((s: any) => s.id === selectedSalonId) && (
                        <QuickServiceTemplates
                          salonType={salons.find((s: any) => s.id === selectedSalonId)?.type || "unisex"}
                          salonId={selectedSalonId}
                          onServicesAdded={() => {
                            queryClient.invalidateQueries({ queryKey: ['salon-services', selectedSalonId] });
                          }}
                        />
                      )}

                      <div className="space-y-3">
                        {servicesLoading ? (
                          [...Array(3)].map((_, i) => (
                            <div key={i} className="h-20 bg-gray-100 rounded-2xl animate-pulse"></div>
                          ))
                        ) : services.length > 0 ? (
                          services.map((service: any) => (
                            <div key={service.id} className="bg-white border border-teal-200 rounded-2xl p-4 shadow-sm" data-testid={`service-item-${service.id}`}>
                              <div className="flex justify-between items-start mb-3">
                                <div className="flex-1">
                                  <h4 className="font-medium text-black" data-testid={`text-service-name-${service.id}`}>
                                    {service.name}
                                  </h4>
                                  <div className="flex items-center space-x-3 mt-1">
                                    <span className="text-sm text-gray-600" data-testid={`text-service-details-${service.id}`}>
                                      {service.duration} min
                                    </span>
                                    <span className="text-sm font-medium text-black">
                                      ₹{service.price}
                                    </span>
                                  </div>
                                </div>
                                <Badge
                                  variant="outline"
                                  className="border-gray-300 text-gray-600"
                                  data-testid={`badge-bookings-${service.id}`}
                                >
                                  {analytics?.popularServices?.find(s => s.id === service.id)?.bookings || 0} bookings
                                </Badge>
                              </div>
                              {service.description && (
                                <div className="mb-3">
                                  <p className="text-gray-600 leading-relaxed" data-testid={`text-service-description-${service.id}`}>
                                    {expandedServices.has(service.id)
                                      ? service.description
                                      : service.description.length > 80
                                        ? `${service.description.slice(0, 80)}...`
                                        : service.description
                                    }
                                  </p>
                                  {service.description.length > 80 && (
                                    <button
                                      onClick={() => {
                                        const newExpanded = new Set(expandedServices);
                                        if (expandedServices.has(service.id)) {
                                          newExpanded.delete(service.id);
                                        } else {
                                          newExpanded.add(service.id);
                                        }
                                        setExpandedServices(newExpanded);
                                      }}
                                      className="text-teal-600 hover:text-teal-700 font-semibold text-base mt-2 transition-colors inline-block"
                                    >
                                      {expandedServices.has(service.id) ? 'Read Less' : 'Read More'}
                                    </button>
                                  )}
                                </div>
                              )}
                              <div className="flex space-x-2 pt-2 border-t border-gray-100">
                                <Button
                                  variant="outline"
                                  size="sm"
                                  onClick={() => updateServiceMutation.mutate({
                                    id: service.id,
                                    updates: { isActive: !service.isActive }
                                  })}
                                  disabled={updateServiceMutation.isPending}
                                  className={`flex-1 rounded-xl ${service.isActive
                                    ? 'border-orange-300 text-orange-600 hover:bg-orange-50'
                                    : 'border-green-300 text-green-600 hover:bg-green-50'
                                    }`}
                                  data-testid={`button-toggle-service-${service.id}`}
                                >
                                  {service.isActive ? 'Deactivate' : 'Activate'}
                                </Button>
                                <Button
                                  variant="outline"
                                  size="sm"
                                  onClick={() => {
                                    if (confirm('Are you sure you want to delete this service?')) {
                                      deleteServiceMutation.mutate(service.id);
                                    }
                                  }}
                                  disabled={deleteServiceMutation.isPending}
                                  className="flex-1 border-red-300 text-red-600 hover:bg-red-50 rounded-xl"
                                  data-testid={`button-delete-service-${service.id}`}
                                >
                                  Delete
                                </Button>
                              </div>
                            </div>
                          ))
                        ) : (
                          <div className="text-center py-12">
                            <div className="w-16 h-16 bg-gray-100 rounded-full flex items-center justify-center mx-auto mb-4">
                              <Settings className="h-8 w-8 text-gray-400" />
                            </div>
                            <p className="text-gray-500 text-sm">No services added yet</p>
                            <p className="text-gray-400 text-xs mt-1">Add services to start taking bookings</p>
                          </div>
                        )}
                      </div>
                    </div>
                  )}

                  {activeTab === 'offers' && (
                    <div className="space-y-4">
                      <div className="flex items-center justify-between">
                        <h2 className="text-lg font-bold text-black">Offers & Promotions</h2>
                        <Dialog open={isOfferDialogOpen} onOpenChange={setIsOfferDialogOpen}>
                          <DialogTrigger asChild>
                            <Button
                              className="bg-teal-600 text-white hover:bg-teal-700 rounded-xl px-4 py-2"
                              data-testid="button-add-offer"
                            >
                              <Percent className="h-4 w-4 mr-2" />
                              Create
                            </Button>
                          </DialogTrigger>
                          <DialogContent className="mx-2 max-w-[95vw] sm:max-w-md w-full max-h-[90vh] overflow-hidden rounded-3xl p-0">
                            <div className="max-h-[90vh] overflow-y-auto">
                              <DialogHeader className="text-center p-6 pb-4 sticky top-0 bg-white z-10 border-b border-gray-100">
                                <DialogTitle className="text-lg font-bold">Create New Offer</DialogTitle>
                                <DialogDescription className="text-sm text-gray-600">
                                  Create a promotional offer for your customers.
                                </DialogDescription>
                              </DialogHeader>
                              <div className="p-6 pt-4">
                                <Form {...offerForm}>
                                  <form onSubmit={offerForm.handleSubmit(onOfferSubmit)} className="space-y-4">
                                    <FormField
                                      control={offerForm.control}
                                      name="title"
                                      render={({ field }) => (
                                        <FormItem>
                                          <FormLabel className="text-sm font-medium text-black">Offer Title</FormLabel>
                                          <FormControl>
                                            <Input
                                              placeholder="e.g., Summer Special"
                                              {...field}
                                              data-testid="input-offer-title"
                                              className="rounded-xl border-gray-300 focus:border-black focus:ring-black"
                                            />
                                          </FormControl>
                                          <FormMessage />
                                        </FormItem>
                                      )}
                                    />
                                    <FormField
                                      control={offerForm.control}
                                      name="description"
                                      render={({ field }) => (
                                        <FormItem>
                                          <FormLabel className="text-sm font-medium text-black">Description</FormLabel>
                                          <FormControl>
                                            <Textarea
                                              placeholder="Describe your offer..."
                                              {...field}
                                              data-testid="textarea-offer-description"
                                              className="rounded-xl border-gray-300 focus:border-black focus:ring-black resize-none"
                                              rows={3}
                                            />
                                          </FormControl>
                                          <FormMessage />
                                        </FormItem>
                                      )}
                                    />
                                    <div className="grid grid-cols-2 gap-3">
                                      <FormField
                                        control={offerForm.control}
                                        name="discount"
                                        render={({ field }) => (
                                          <FormItem>
                                            <FormLabel className="text-sm font-medium text-black">Discount (%)</FormLabel>
                                            <FormControl>
                                              <Input
                                                type="number"
                                                min="1"
                                                max="99"
                                                step="0.01"
                                                placeholder="10"
                                                {...field}
                                                onChange={(e) => field.onChange(parseFloat(e.target.value))}
                                                data-testid="input-offer-discount"
                                                className="rounded-xl border-gray-300 focus:border-black focus:ring-black"
                                              />
                                            </FormControl>
                                            <FormMessage />
                                          </FormItem>
                                        )}
                                      />
                                      <FormField
                                        control={offerForm.control}
                                        name="validityPeriod"
                                        render={({ field }) => (
                                          <FormItem>
                                            <FormLabel className="text-sm font-medium text-black">Valid Until</FormLabel>
                                            <FormControl>
                                              <Input
                                                type="date"
                                                {...field}
                                                min={new Date().toISOString().split('T')[0]}
                                                value={field.value instanceof Date ? field.value.toISOString().split('T')[0] : ''}
                                                onChange={(e) => {
                                                  const selectedDate = new Date(e.target.value);
                                                  const today = new Date();
                                                  today.setHours(0, 0, 0, 0);

                                                  if (selectedDate < today) {
                                                    toast({
                                                      title: "Invalid date",
                                                      description: "Please select a future date",
                                                      variant: "destructive"
                                                    });
                                                    return;
                                                  }

                                                  field.onChange(selectedDate);
                                                }}
                                                data-testid="input-offer-validity"
                                                className="rounded-xl border-gray-300 focus:border-black focus:ring-black"
                                              />
                                            </FormControl>
                                            <FormMessage />
                                          </FormItem>
                                        )}
                                      />
                                    </div>
                                    <Button
                                      type="submit"
                                      className="w-full bg-teal-600 text-white hover:bg-teal-700 rounded-2xl py-3 font-medium"
                                      disabled={createOfferMutation.isPending}
                                      data-testid="button-submit-offer"
                                    >
                                      {createOfferMutation.isPending ? "Creating..." : "Create Offer"}
                                    </Button>
                                  </form>
                                </Form>
                              </div>
                            </div>
                          </DialogContent>
                        </Dialog>
                      </div>

                      {offersLoading ? (
                        <div className="space-y-3">
                          {[...Array(2)].map((_, i) => (
                            <div key={i} className="h-24 bg-gray-100 rounded-2xl animate-pulse"></div>
                          ))}
                        </div>
                      ) : offers.length > 0 ? (
                        <div className="space-y-3">
                          {offers.map((offer: any) => (
                            <div key={offer.id} className="bg-white border border-teal-200 rounded-2xl p-4 shadow-sm">
                              <div className="flex justify-between items-start mb-3">
                                <div className="flex-1">
                                  <h3 className="font-medium text-black">{offer.title}</h3>
                                  <div className="mt-1">
                                    <p className="text-sm text-gray-600">
                                      {expandedOffers.has(offer.id)
                                        ? offer.description
                                        : offer.description.length > 80
                                          ? `${offer.description.slice(0, 80)}...`
                                          : offer.description
                                      }
                                    </p>
                                    {offer.description.length > 80 && (
                                      <button
                                        onClick={() => {
                                          const newExpanded = new Set(expandedOffers);
                                          if (expandedOffers.has(offer.id)) {
                                            newExpanded.delete(offer.id);
                                          } else {
                                            newExpanded.add(offer.id);
                                          }
                                          setExpandedOffers(newExpanded);
                                        }}
                                        className="text-teal-600 hover:text-teal-700 font-semibold text-sm mt-1 transition-colors inline-block"
                                      >
                                        {expandedOffers.has(offer.id) ? 'Read Less' : 'Read More'}
                                      </button>
                                    )}
                                  </div>
                                </div>
                                <div className="flex items-center space-x-2">
                                  <Badge
                                    className={`${offer.isActive
                                      ? 'bg-green-100 text-green-700'
                                      : 'bg-gray-100 text-gray-600'
                                      }`}
                                  >
                                    {offer.isActive ? "Active" : "Inactive"}
                                  </Badge>
                                </div>
                              </div>

                              <div className="flex items-center justify-between mb-3">
                                <Badge variant="outline" className="border-black text-black font-medium">
                                  {offer.discount}% OFF
                                </Badge>
                                <span className="text-xs text-gray-500">
                                  Valid until {new Date(offer.validityPeriod).toLocaleDateString()}
                                </span>
                              </div>

                              <div className="flex space-x-2">
                                <Button
                                  variant="outline"
                                  size="sm"
                                  onClick={() => updateOfferMutation.mutate({
                                    id: offer.id,
                                    updates: { isActive: !offer.isActive }
                                  })}
                                  disabled={updateOfferMutation.isPending}
                                  className="flex-1 border-gray-300 text-black hover:bg-gray-50 rounded-xl"
                                >
                                  {offer.isActive ? "Deactivate" : "Activate"}
                                </Button>
                                <Button
                                  variant="outline"
                                  size="sm"
                                  onClick={() => {
                                    if (confirm("Are you sure you want to delete this offer?")) {
                                      deleteOfferMutation.mutate(offer.id);
                                    }
                                  }}
                                  disabled={deleteOfferMutation.isPending}
                                  className="px-3 border-red-300 text-red-600 hover:bg-red-50 rounded-xl"
                                >
                                  Delete
                                </Button>
                              </div>
                            </div>
                          ))}
                        </div>
                      ) : (
                        <div className="text-center py-12">
                          <div className="w-16 h-16 bg-gray-100 rounded-full flex items-center justify-center mx-auto mb-4">
                            <Percent className="h-8 w-8 text-gray-400" />
                          </div>
                          <p className="text-gray-500 text-sm">No active offers</p>
                          <p className="text-gray-400 text-xs mt-1">Create offers to attract more customers</p>
                        </div>
                      )}
                    </div>
                  )}

                  {activeTab === 'gallery' && (
                    <div className="space-y-4">
                      <h2 className="text-lg font-bold text-black">Gallery</h2>

                      {/* Info Banner - Mobile Optimized */}
                      <div className="bg-gradient-to-r from-blue-50 to-cyan-50 border-2 border-blue-200 rounded-xl p-3 sm:p-4">
                        <div className="flex items-start gap-2 sm:gap-3">
                          <div className="flex-shrink-0 w-9 h-9 sm:w-10 sm:h-10 rounded-lg bg-blue-100 flex items-center justify-center">
                            <ImageIcon className="w-4 h-4 sm:w-5 sm:h-5 text-blue-600" />
                          </div>
                          <div className="flex-1 min-w-0">
                            <h3 className="text-xs sm:text-sm font-semibold text-blue-900 mb-1">
                              Upload Categorized Photos
                            </h3>
                            <p className="text-[11px] sm:text-xs text-blue-700 leading-relaxed mb-2">
                              Add photos in 3 categories to showcase your salon professionally:
                            </p>
                            <div className="space-y-1.5 text-[11px] sm:text-xs">
                              <div className="flex items-start gap-1">
                                <div className="w-1 h-1 sm:w-1.5 sm:h-1.5 rounded-full bg-blue-500 mt-1 flex-shrink-0"></div>
                                <div className="flex flex-wrap items-baseline gap-1">
                                  <span className="text-blue-800 font-medium">Interior</span>
                                  <span className="text-blue-600">- Main salon area & ambiance</span>
                                </div>
                              </div>
                              <div className="flex items-start gap-1">
                                <div className="w-1 h-1 sm:w-1.5 sm:h-1.5 rounded-full bg-blue-500 mt-1 flex-shrink-0"></div>
                                <div className="flex flex-wrap items-baseline gap-1">
                                  <span className="text-blue-800 font-medium">Services</span>
                                  <span className="text-blue-600">- Work stations & equipment</span>
                                </div>
                              </div>
                              <div className="flex items-start gap-1">
                                <div className="w-1 h-1 sm:w-1.5 sm:h-1.5 rounded-full bg-blue-500 mt-1 flex-shrink-0"></div>
                                <div className="flex flex-wrap items-baseline gap-1">
                                  <span className="text-blue-800 font-medium">Exterior</span>
                                  <span className="text-blue-600">- Building facade & entrance</span>
                                </div>
                              </div>
                            </div>
                          </div>
                        </div>
                      </div>

                      <GalleryManager salonId={selectedSalonId} />
                    </div>
                  )}

                  {activeTab === 'analytics' && (
                    <div className="space-y-6">
                      <h2 className="text-lg font-bold text-black">Analytics</h2>

                      <div className="bg-white border border-teal-200 rounded-2xl p-4 shadow-sm">
                        <div className="flex items-center justify-between mb-4">
                          <h3 className="font-medium text-teal-900">Performance Metrics</h3>
                          <TrendingUp className="h-5 w-5 text-teal-600" />
                        </div>
                        <div className="space-y-4">
                          <div className="flex items-center justify-between py-2 border-b border-gray-100 last:border-b-0">
                            <span className="text-sm text-gray-600">Show-up Rate</span>
                            <span className="font-medium text-black" data-testid="text-show-rate">
                              {analyticsLoading ? "..." : `${Math.round(analytics?.showRate || 0)}%`}
                            </span>
                          </div>
                          <div className="flex items-center justify-between py-2 border-b border-gray-100 last:border-b-0">
                            <span className="text-sm text-gray-600">Total Customers</span>
                            <span className="font-medium text-black" data-testid="text-total-customers">
                              {analyticsLoading ? "..." : analytics?.totalCustomers || 0}
                            </span>
                          </div>
                          <div className="flex items-center justify-between py-2">
                            <span className="text-sm text-gray-600">Average Rating</span>
                            <span className="font-medium text-black" data-testid="text-average-rating">
                              {analyticsLoading ? "..." : analytics?.rating?.toFixed(1) || "0.0"}
                            </span>
                          </div>
                        </div>
                      </div>

                      <div className="bg-white border border-teal-200 rounded-2xl p-4 shadow-sm">
                        <div className="flex items-center justify-between mb-4">
                          <h3 className="font-medium text-teal-900">Popular Services</h3>
                          <BarChart3 className="h-5 w-5 text-teal-600" />
                        </div>
                        <div className="space-y-3">
                          {analyticsLoading ? (
                            [...Array(3)].map((_, i) => (
                              <div key={i} className="h-12 bg-gray-100 rounded-xl animate-pulse"></div>
                            ))
                          ) : analytics?.popularServices?.length ? (
                            analytics.popularServices.slice(0, 5).map((service) => (
                              <div key={service.id} className="flex items-center justify-between p-3 bg-teal-50 rounded-xl" data-testid={`popular-service-${service.id}`}>
                                <span className="font-medium text-teal-900 text-sm" data-testid={`text-popular-service-name-${service.id}`}>
                                  {service.name}
                                </span>
                                <Badge variant="outline" className="border-gray-300 text-gray-600 text-xs" data-testid={`badge-popular-service-bookings-${service.id}`}>
                                  {service.bookings} bookings
                                </Badge>
                              </div>
                            ))
                          ) : (
                            <div className="text-center py-6">
                              <TrendingDown className="h-8 w-8 text-gray-400 mx-auto mb-2" />
                              <p className="text-gray-500 text-sm">No service data available</p>
                            </div>
                          )}
                        </div>
                      </div>
                    </div>
                  )}
                </div>
              </>
            )}
          </div>
          {/* End Scrollable Content Area */}
        </>
      )}

      {/* Mobile Bottom Navigation - Fixed */}
      <div className="flex-shrink-0 bg-white border-t border-gray-200 z-50 shadow-lg">
        <div className="grid grid-cols-5 py-3">
          {[
            { id: 'queue', label: 'Queue', icon: Users, active: activeTab === 'queue' },
            { id: 'services', label: 'Services', icon: Settings, active: activeTab === 'services' },
            { id: 'offers', label: 'Offers', icon: Percent, active: activeTab === 'offers' },
            { id: 'gallery', label: 'Gallery', icon: Camera, active: activeTab === 'gallery' },
            { id: 'analytics', label: 'Analytics', icon: BarChart3, active: activeTab === 'analytics' }
          ].map(({ id, label, icon: Icon, active }) => (
            <button
              key={id}
              onClick={() => setActiveTab(id)}
              className={`flex flex-col items-center py-2 px-1 transition-colors duration-200 ${active
                ? 'text-teal-600'
                : 'text-gray-400 hover:text-gray-600'
                }`}
            >
              <Icon className={`h-5 w-5 mb-1 ${active ? 'text-teal-600' : 'text-gray-400'}`} />
              <span className="text-xs font-medium">{label}</span>
            </button>
          ))}
        </div>
      </div>

      {/* Location Input Modal */}
      {selectedSalonId && (
        <LocationInputModal
          isOpen={isLocationModalOpen}
          onClose={() => setIsLocationModalOpen(false)}
          salonId={selectedSalonId}
          onSuccess={() => {
            setIsLocationModalOpen(false);
            setIsServiceDialogOpen(true);
            queryClient.invalidateQueries({ queryKey: ['/api/salons'] });
          }}
        />
      )}
    </div>
  );
}<|MERGE_RESOLUTION|>--- conflicted
+++ resolved
@@ -1039,7 +1039,6 @@
                   </div>
                 </div> */}
 
-<<<<<<< HEAD
                   {/* Tab Content */}
                   {activeTab === 'queue' && (
                     <div className="space-y-4">
@@ -1054,7 +1053,6 @@
                           }}
                         />
                       )}
-=======
                 {/* Tab Content */}
                 {activeTab === 'queue' && (
                   <div className="space-y-4">
@@ -1086,7 +1084,6 @@
                         </Badge>
                       </div>
                     </div>
->>>>>>> 6f787b18
 
                       <div className="flex items-center justify-between">
                         <h2 className="text-lg font-bold text-black">Current Queue</h2>
